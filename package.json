{
  "name": "stanza.io",
  "description": "Modern XMPP in the browser, with a JSON API",
  "version": "6.10.2",
  "author": "Lance Stout <lance@andyet.net>",
  "browser": {
    "request": "browser-request",
    "faye-websocket": false,
    "./lib/plugins/index.js": "./lib/plugins/index-browser.js"
  },
  "bugs": "https://github.com/otalk/stanza.io/issues",
  "contributors": [
    "Philipp Hancke <fippo@andyet.net>",
    "Steven Lloyd Watkin <lloyd@evilprofessor.co.uk>"
  ],
  "dependencies": {
    "alt-sasl-digest-md5": "^1.0.0",
    "async": "^0.9.0",
    "atob": "^1.1.2",
    "bluebird": "^2.3.2",
    "brfs": "^1.1.1",
    "browser-request": "^0.3.1",
    "btoa": "^1.1.2",
    "faye-websocket": "^0.7.2",
    "hostmeta": "^1.0.1",
    "iana-hashes": "^1.0.0",
    "jingle": "^1.5.1",
    "jxt": "^2.6.1",
<<<<<<< HEAD
    "jxt-xmpp-types": "^2.1.0",
=======
    "jxt-xmpp-types": "^1.0.0",
>>>>>>> edbb5fa8
    "node-uuid": "^1.4.1",
    "request": "^2.36",
    "sasl-anonymous": "^0.1.0",
    "sasl-external": "^0.1.0",
    "sasl-plain": "^0.1.0",
    "sasl-scram-sha-1": "^1.1.0",
    "saslmechanisms": "^0.1.1",
    "tape": "^2.13.3",
    "uglify-js": "^2.4.14",
    "underscore": "1.6.0",
    "wildemitter": "^1.0.1",
    "xmpp-jid": "^1.0.0"
  },
  "devDependencies": {
    "browserify": "^5.11.0",
    "precommit-hook": "^1.0.0",
    "tape": "^2.14.0",
    "uglify-js": "^2.4.15",
    "tap-spec": "^0.2.1",
    "nsp": "^0.2.3"
  },
  "homepage": "http://stanza.io",
  "keywords": [
    "xmpp",
    "websocket",
    "stanza.io"
  ],
  "license": "MIT",
  "main": "./index.js",
  "repository": {
    "type": "git",
    "url": "https://github.com/otalk/stanza.io.git"
  },
  "scripts": {
    "audit": "make audit",
    "build": "make build",
    "test": "make test"
  },
  "testling": {
    "files": [
      "test/connection.js"
    ],
    "browsers": [
      "ie/10..latest",
      "chrome/20..latest",
      "chrome/canary",
      "firefox/10..latest",
      "firefox/nightly",
      "opera/next",
      "safari/6..latest",
      "iphone/6..latest",
      "ipad/6..latest",
      "android-browser/4.2..latest"
    ]
  }
}<|MERGE_RESOLUTION|>--- conflicted
+++ resolved
@@ -26,11 +26,7 @@
     "iana-hashes": "^1.0.0",
     "jingle": "^1.5.1",
     "jxt": "^2.6.1",
-<<<<<<< HEAD
     "jxt-xmpp-types": "^2.1.0",
-=======
-    "jxt-xmpp-types": "^1.0.0",
->>>>>>> edbb5fa8
     "node-uuid": "^1.4.1",
     "request": "^2.36",
     "sasl-anonymous": "^0.1.0",
