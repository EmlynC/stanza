--- conflicted
+++ resolved
@@ -4,13 +4,8 @@
     "version": "11.1.1",
     "author": "Lance Stout <lancestout@gmail.com>",
     "browser": {
-<<<<<<< HEAD
-        "ws": false,
-=======
-        "node-stringprep": false,
         "ws": false,
         "stream": "readable-stream",
->>>>>>> 7a784552
         "./dist/es/lib/async/index.js": "./dist/es/lib/async/index-browser.js",
         "./dist/es/lib/crypto/index.js": "./dist/es/lib/crypto/index-browser.js",
         "./dist/es/lib/fetch/index.js": "./dist/es/lib/fetch/index-browser.js"
@@ -22,33 +17,18 @@
     ],
     "dependencies": {
         "@types/async": "^2.4.0",
-<<<<<<< HEAD
-=======
         "@types/node": "^11.13.6",
->>>>>>> 7a784552
         "@types/ws": "^6.0.1",
         "async": "^2.6.2",
         "async-es": "^2.6.2",
         "cross-fetch": "^3.0.2",
-<<<<<<< HEAD
         "sdp": "^2.9.0",
         "tslib": "^1.9.3",
-=======
-        "jxt": "^4.0.0",
-        "sdp": "^2.9.0",
-        "tslib": "^1.9.3",
-        "uuid": "^3.3.2",
-        "wildemitter": "^1.2.0",
->>>>>>> 7a784552
         "ws": "^6.1.2"
     },
     "devDependencies": {
         "husky": "^1.1.3",
-<<<<<<< HEAD
-        "nyc": "^13.2.0",
-=======
         "nyc": "^14.0.0",
->>>>>>> 7a784552
         "prettier": "^1.14.3",
         "pretty-quick": "^1.8.0",
         "rimraf": "^2.6.2",
