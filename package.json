{
    "name": "stanza",
    "description": "Modern XMPP in the browser, with a JSON API",
    "version": "11.3.2",
    "author": "Lance Stout <lancestout@gmail.com>",
    "stanzajs_env_mappings": {
        "browser": {
            "./dist/es/lib/async/index.js": "./dist/es/lib/async/index-browser.js",
            "./dist/es/lib/crypto/index.js": "./dist/es/lib/crypto/index-browser.js",
            "./dist/es/lib/fetch/index.js": "./dist/es/lib/fetch/index-browser.js",
            "./dist/es/lib/ws/index.js": "./dist/es/lib/ws/index-browser.js"
        },
        "react-native": {
            "./dist/es/lib/async/index.js": "./dist/es/lib/async/index-browser.js",
            "./dist/es/lib/crypto/index.js": "./dist/es/lib/crypto/index-react-native.js",
            "./dist/es/lib/fetch/index.js": "./dist/es/lib/fetch/index-browser.js",
            "./dist/es/lib/ws/index.js": "./dist/es/lib/ws/index-browser.js"
        }
    },
    "bugs": "https://github.com/legastero/stanza.io/issues",
    "contributors": [
        "Philipp Hancke <fippo@andyet.net>",
        "Steven Lloyd Watkin <lloyd@evilprofessor.co.uk>"
    ],
    "dependencies": {
        "@types/async": "^2.4.0",
<<<<<<< HEAD
        "@types/node": "^11.13.6",
        "@types/punycode": "^2.1.0",
=======
        "@types/node": "^12.0.2",
>>>>>>> 36b2da20
        "@types/readable-stream": "^2.3.1",
        "@types/ws": "^6.0.1",
        "async": "^2.6.2",
        "async-es": "^2.6.2",
        "cross-fetch": "^3.0.2",
        "punycode": "^2.1.1",
        "react-native-randombytes": "^3.5.2",
        "readable-stream": "^3.3.0",
        "sdp": "^2.9.0",
        "tslib": "^1.9.3",
        "ws": "^7.0.0"
    },
    "devDependencies": {
        "husky": "^2.1.0",
        "nyc": "^14.0.0",
        "prettier": "^1.14.3",
        "pretty-quick": "^1.8.0",
        "rimraf": "^2.6.2",
        "rollup": "^1.12.0",
        "rollup-plugin-node-resolve": "^5.0.0",
        "tap-spec": "^5.0.0",
        "tape": "^4.8.0",
        "ts-node": "^8.0.3",
        "tslint": "^5.14.0",
        "typescript": "^3.4.1",
        "webpack": "^4.25.0",
        "webpack-bundle-analyzer": "^3.0.3",
        "webpack-cli": "^3.1.2"
    },
    "homepage": "https://stanzajs.org",
    "husky": {
        "hooks": {
            "pre-commit": "pretty-quick --stage && npm run lint && npm test"
        }
    },
    "keywords": [
        "jingle",
        "stanza",
        "stanza.io",
        "xmpp"
    ],
    "license": "MIT",
    "main": "./dist/cjs/index.js",
    "nyc": {
        "extension": [
            ".ts"
        ],
        "include": [
            "src/**/*.ts"
        ],
        "exclude": [
            "**/*.d.ts"
        ],
        "reporter": [
            "html"
        ],
        "all": true
    },
    "prettier": {
        "tabWidth": 4,
        "printWidth": 100,
        "semi": true,
        "singleQuote": true
    },
    "private": true,
    "repository": {
        "type": "git",
        "url": "https://github.com/legastero/stanza.io.git"
    },
    "scripts": {
        "build": "node scripts/build",
        "clean": "rimraf dist",
        "compile": "tsc -p .",
        "compile:module": "tsc -p . --outDir ./dist/es --target es2015 --module es2015",
        "compile:rollup": "rollup -c rollup.config.js",
        "compile:rollup-browser": "rollup -c rollup-browser.config.js",
        "compile:rollup-react-native": "rollup -c rollup-react-native.config.js",
        "compile:webpack": "webpack --mode production",
        "lint": "tslint -p .",
        "test": "nyc ts-node -O \"{ \\\"allowJs\\\": true }\" --files test/index.js | tap-spec && nyc report --reporter=text",
        "validate": "npm ls"
    }
}<|MERGE_RESOLUTION|>--- conflicted
+++ resolved
@@ -24,12 +24,8 @@
     ],
     "dependencies": {
         "@types/async": "^2.4.0",
-<<<<<<< HEAD
-        "@types/node": "^11.13.6",
+        "@types/node": "^12.0.2",
         "@types/punycode": "^2.1.0",
-=======
-        "@types/node": "^12.0.2",
->>>>>>> 36b2da20
         "@types/readable-stream": "^2.3.1",
         "@types/ws": "^6.0.1",
         "async": "^2.6.2",
